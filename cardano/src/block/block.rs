//! Abstraction of either boundary or normal blocks
//!
//! The main types are `Header` and `Block`
use std::ops::{Deref, DerefMut};
use std::{
    fmt,
    io::{BufRead, Cursor, Write},
};

use super::super::cbor::hs::util::decode_sum_type;
use super::super::config::ProtocolMagic;
use super::boundary;
use super::date::BlockDate;
use super::normal;
use super::types::HeaderHash;
use crate::tx::TxAux;
use cbor_event::{self, de::Deserialize, de::Deserializer, se::Serializer};
use chain_core;

#[derive(Debug, Clone)]
pub struct RawBlockHeaderMultiple(pub Vec<u8>);

#[derive(Debug, Clone)]
pub struct RawBlockHeader(pub Vec<u8>);

#[derive(Debug, Clone)]
pub struct RawBlock(pub Vec<u8>);

impl RawBlockHeaderMultiple {
    pub fn from_dat(dat: Vec<u8>) -> Self {
        RawBlockHeaderMultiple(dat)
    }
    pub fn decode(&self) -> cbor_event::Result<Vec<BlockHeader>> {
        let mut de = Deserializer::from(Cursor::new(&self.0));
        de.deserialize_complete()
    }
}
impl RawBlockHeader {
    pub fn from_dat(dat: Vec<u8>) -> Self {
        RawBlockHeader(dat)
    }
    pub fn decode(&self) -> cbor_event::Result<BlockHeader> {
        let mut de = Deserializer::from(Cursor::new(&self.0));
        de.deserialize_complete()
    }
    pub fn compute_hash(&self) -> HeaderHash {
        HeaderHash::new(&self.0)
    }
}
impl RawBlock {
    pub fn from_dat(dat: Vec<u8>) -> Self {
        RawBlock(dat)
    }
    pub fn decode(&self) -> cbor_event::Result<Block> {
        let mut de = Deserializer::from(Cursor::new(&self.0));
        de.deserialize_complete()
    }
    pub fn to_header(&self) -> cbor_event::Result<RawBlockHeader> {
        // TODO optimise if possible with the CBOR structure by skipping some prefix and some suffix ...
        let blk = self.decode()?;
        Ok(blk.get_header().to_raw())
    }
}

impl AsRef<[u8]> for RawBlockHeader {
    fn as_ref(&self) -> &[u8] {
        self.0.as_ref()
    }
}
impl AsRef<[u8]> for RawBlock {
    fn as_ref(&self) -> &[u8] {
        self.0.as_ref()
    }
}

/// Block Header of either a boundary header or a normal header
#[derive(Debug, Clone)]
pub enum BlockHeader {
    BoundaryBlockHeader(boundary::BlockHeader),
    MainBlockHeader(normal::BlockHeader),
}

impl core::property::Header for BlockHeader {}

/// BlockHeaders is a vector of block headers, as produced by
/// MsgBlocks.
#[derive(Debug, Clone)]
pub struct BlockHeaders(pub Vec<BlockHeader>);

impl Deref for BlockHeaders {
    type Target = Vec<BlockHeader>;
    fn deref(&self) -> &Self::Target {
        &self.0
    }
}

impl DerefMut for BlockHeaders {
    fn deref_mut(&mut self) -> &mut Self::Target {
        &mut self.0
    }
}

impl BlockHeader {
    pub fn get_previous_header(&self) -> HeaderHash {
        match self {
            &BlockHeader::BoundaryBlockHeader(ref blo) => blo.previous_header.clone(),
            &BlockHeader::MainBlockHeader(ref blo) => blo.previous_header.clone(),
        }
    }

    pub fn get_blockdate(&self) -> BlockDate {
        match self {
            &BlockHeader::BoundaryBlockHeader(ref blo) => BlockDate::Boundary(blo.consensus.epoch),
            &BlockHeader::MainBlockHeader(ref blo) => {
                BlockDate::Normal(blo.consensus.slot_id.clone())
            }
        }
    }
    // TODO: TO REMOVE deprecated use get_blockdate
    pub fn get_slotid(&self) -> BlockDate {
        self.get_blockdate()
    }

    pub fn is_boundary_block(&self) -> bool {
        match self {
            &BlockHeader::BoundaryBlockHeader(_) => true,
            &BlockHeader::MainBlockHeader(_) => false,
        }
    }

    pub fn to_raw(&self) -> RawBlockHeader {
        // the only reason this would fail is if there was no more memory
        // to allocate. This would be the users' last concern if it was the
        // case
        RawBlockHeader(cbor!(self).unwrap())
    }

    pub fn compute_hash(&self) -> HeaderHash {
        // the only reason this would fail is if there was no more memory
        // to allocate. This would be the users' last concern if it was the
        // case
        let v = cbor!(self).unwrap();
        HeaderHash::new(&v[..])
    }
}

impl fmt::Display for BlockHeader {
    fn fmt(&self, f: &mut fmt::Formatter) -> fmt::Result {
        match self {
            &BlockHeader::BoundaryBlockHeader(ref mbh) => write!(f, "{}", mbh),
            &BlockHeader::MainBlockHeader(ref mbh) => write!(f, "{}", mbh),
        }
    }
}

/// Block of either a boundary block or a normal block
#[derive(Debug, Clone)]
pub enum Block {
    BoundaryBlock(boundary::Block),
    MainBlock(normal::Block),
}
impl Block {
    pub fn is_boundary_block(&self) -> bool {
        match self {
            &Block::BoundaryBlock(_) => true,
            &Block::MainBlock(_) => false,
        }
    }
    pub fn get_header(&self) -> BlockHeader {
        match self {
            &Block::BoundaryBlock(ref blk) => BlockHeader::BoundaryBlockHeader(blk.header.clone()),
            &Block::MainBlock(ref blk) => BlockHeader::MainBlockHeader(blk.header.clone()),
        }
    }

    pub fn has_transactions(&self) -> bool {
        match self {
            &Block::BoundaryBlock(_) => false,
            &Block::MainBlock(ref blk) => blk.header.body_proof.tx.number > 0,
        }
    }

    pub fn get_transactions(&self) -> Option<normal::TxPayload> {
        match self {
            &Block::BoundaryBlock(_) => None,
            &Block::MainBlock(ref blk) => Some(blk.body.tx.clone()),
        }
    }

    pub fn get_protocol_magic(&self) -> ProtocolMagic {
        match self {
            &Block::BoundaryBlock(ref blk) => blk.header.protocol_magic,
            &Block::MainBlock(ref blk) => blk.header.protocol_magic,
        }
    }
}

impl fmt::Display for Block {
    fn fmt(&self, f: &mut fmt::Formatter) -> fmt::Result {
        match self {
            &Block::BoundaryBlock(ref blk) => write!(f, "{}", blk),
            &Block::MainBlock(ref blk) => write!(f, "{}", blk),
        }
    }
}

impl chain_core::property::Block for Block {
    type Id = HeaderHash;
<<<<<<< HEAD
=======
    type Date = BlockDate;
    type Header = BlockHeader;
>>>>>>> 7ba6f469

    fn id(&self) -> Self::Id {
        self.get_header().compute_hash()
    }

    fn parent_id(&self) -> Self::Id {
<<<<<<< HEAD
        self.get_header().get_previous_header()
=======
        match self {
            Block::MainBlock(ref block) => block.header.previous_header.clone(),
            Block::BoundaryBlock(ref block) => block.header.previous_header.clone(),
        }
>>>>>>> 7ba6f469
    }

    type Date = BlockDate;

    fn date(&self) -> Self::Date {
<<<<<<< HEAD
        self.get_header().get_blockdate()
    }
}

impl chain_core::property::Serializable for Block {
=======
        match self {
            Block::MainBlock(ref block) => block.header.consensus.slot_id.into(),
            Block::BoundaryBlock(ref block) => block.header.consensus.epoch.into(),
        }
    }

    fn header(&self) -> BlockHeader {
        self.get_header()
    }
}

impl core::property::HasTransaction<TxAux> for Block {
    fn transactions<'a>(&'a self) -> std::slice::Iter<'a, TxAux> {
        match self {
            &Block::BoundaryBlock(_) => [].iter(),
            &Block::MainBlock(ref blk) => blk.body.tx.iter(),
        }
    }
}

impl core::property::Serialize for Block {
>>>>>>> 7ba6f469
    type Error = cbor_event::Error;

    fn serialize<W: std::io::Write>(&self, mut writer: W) -> Result<(), Self::Error> {
        let bytes = cbor!(self)?;
        writer.write(&bytes)?;
        Ok(())
    }
}

impl core::property::Deserialize for Block {
    type Error = cbor_event::Error;

    fn deserialize<R: std::io::BufRead>(reader: R) -> Result<Self, Self::Error> {
        Deserialize::deserialize(&mut Deserializer::from(reader))
    }
}

impl chain_core::property::HasTransaction<TxAux> for Block {
    fn transactions<'a>(&'a self) -> std::slice::Iter<'a, TxAux> {
        match self {
            &Block::BoundaryBlock(_) => [].iter(),
            &Block::MainBlock(ref blk) => blk.body.tx.iter(),
        }
    }
}

// **************************************************************************
// CBOR implementations
// **************************************************************************

impl cbor_event::se::Serialize for Block {
    fn serialize<'se, W: Write>(
        &self,
        serializer: &'se mut Serializer<W>,
    ) -> cbor_event::Result<&'se mut Serializer<W>> {
        let serializer = serializer.write_array(cbor_event::Len::Len(2))?;
        match self {
            &Block::BoundaryBlock(ref gbh) => serializer.write_unsigned_integer(0)?.serialize(gbh),
            &Block::MainBlock(ref mbh) => serializer.write_unsigned_integer(1)?.serialize(mbh),
        }
    }
}
impl cbor_event::de::Deserialize for Block {
    fn deserialize<R: BufRead>(raw: &mut Deserializer<R>) -> cbor_event::Result<Self> {
        match decode_sum_type(raw)? {
            0 => {
                let blk = cbor_event::de::Deserialize::deserialize(raw)?;
                Ok(Block::BoundaryBlock(blk))
            }
            1 => {
                let blk = cbor_event::de::Deserialize::deserialize(raw)?;
                Ok(Block::MainBlock(blk))
            }
            idx => Err(cbor_event::Error::CustomError(format!(
                "Unsupported Block: {}",
                idx
            ))),
        }
    }
}

impl cbor_event::se::Serialize for BlockHeader {
    fn serialize<'se, W: Write>(
        &self,
        serializer: &'se mut Serializer<W>,
    ) -> cbor_event::Result<&'se mut Serializer<W>> {
        let serializer = serializer.write_array(cbor_event::Len::Len(2))?;
        match self {
            &BlockHeader::BoundaryBlockHeader(ref gbh) => {
                serializer.write_unsigned_integer(0)?.serialize(gbh)
            }
            &BlockHeader::MainBlockHeader(ref mbh) => {
                serializer.write_unsigned_integer(1)?.serialize(mbh)
            }
        }
    }
}

impl cbor_event::de::Deserialize for BlockHeader {
    fn deserialize<R: BufRead>(raw: &mut Deserializer<R>) -> cbor_event::Result<Self> {
        match decode_sum_type(raw)? {
            0 => {
                let blk = cbor_event::de::Deserialize::deserialize(raw)?;
                Ok(BlockHeader::BoundaryBlockHeader(blk))
            }
            1 => {
                let blk = cbor_event::de::Deserialize::deserialize(raw)?;
                Ok(BlockHeader::MainBlockHeader(blk))
            }
            idx => Err(cbor_event::Error::CustomError(format!(
                "Unsupported BlockHeader: {}",
                idx
            ))),
        }
    }
}

impl cbor_event::se::Serialize for BlockHeaders {
    fn serialize<'se, W: Write>(
        &self,
        serializer: &'se mut Serializer<W>,
    ) -> cbor_event::Result<&'se mut Serializer<W>> {
        let serializer = serializer
            .write_array(cbor_event::Len::Len(2))?
            .write_unsigned_integer(0)?;
        cbor_event::se::serialize_fixed_array(self.0.iter(), serializer)
    }
}
impl cbor_event::de::Deserialize for BlockHeaders {
    fn deserialize<R: BufRead>(raw: &mut Deserializer<R>) -> cbor_event::Result<Self> {
        match decode_sum_type(raw)? {
            0 => Ok(BlockHeaders(Vec::<BlockHeader>::deserialize(raw)?)),
            1 => Err(cbor_event::Error::CustomError(format!(
                "Server returned an error for Headers: {}",
                raw.text().unwrap()
            ))),
            idx => Err(cbor_event::Error::CustomError(format!(
                "Unsupported Headers: {}",
                idx
            ))),
        }
    }
}

#[cfg(test)]
mod test {
    use cbor_event::de::Deserializer;
    use std::io::Cursor;
    use util::hex;
    const MAINBLOCK_HEX: [u8; 408] = [
        0x82, 0x01, 0x85, 0x00, 0x58, 0x20, 0xc4, 0xe0, 0xfc, 0x3a, 0x4f, 0xfb, 0x31, 0x91, 0xf8,
        0x8b, 0x26, 0xa9, 0x83, 0x44, 0x53, 0xcb, 0xac, 0x0e, 0x6b, 0x9c, 0x8d, 0x8f, 0x7a, 0xe8,
        0x10, 0x69, 0x6b, 0xee, 0x57, 0x5d, 0x1d, 0x22, 0x84, 0x83, 0x01, 0x58, 0x20, 0x96, 0xd3,
        0x8c, 0x5a, 0xaf, 0xb8, 0x39, 0x45, 0x05, 0x11, 0xe1, 0xba, 0xe3, 0xb4, 0xec, 0xde, 0x21,
        0x58, 0x88, 0xde, 0xe3, 0x40, 0x35, 0x26, 0xe2, 0x37, 0x3d, 0x01, 0x6f, 0xdf, 0xdd, 0x1e,
        0x58, 0x20, 0x83, 0xac, 0x5d, 0x0d, 0x6a, 0xc0, 0xc0, 0x2a, 0xbf, 0x8c, 0x5a, 0xd7, 0x66,
        0xd0, 0x13, 0x58, 0x73, 0xca, 0x4a, 0xc5, 0x3d, 0xd5, 0x82, 0x18, 0x7c, 0x9a, 0xa1, 0x5a,
        0xa1, 0x49, 0xc0, 0xda, 0x82, 0x03, 0x58, 0x20, 0xc4, 0xe0, 0xfc, 0x3a, 0x4f, 0xfb, 0x31,
        0x91, 0xf8, 0x8b, 0x26, 0xa9, 0x83, 0x44, 0x53, 0xcb, 0xac, 0x0e, 0x6b, 0x9c, 0x8d, 0x8f,
        0x7a, 0xe8, 0x10, 0x69, 0x6b, 0xee, 0x57, 0x5d, 0x1d, 0x22, 0x58, 0x20, 0xc4, 0xe0, 0xfc,
        0x3a, 0x4f, 0xfb, 0x31, 0x91, 0xf8, 0x8b, 0x26, 0xa9, 0x83, 0x44, 0x53, 0xcb, 0xac, 0x0e,
        0x6b, 0x9c, 0x8d, 0x8f, 0x7a, 0xe8, 0x10, 0x69, 0x6b, 0xee, 0x57, 0x5d, 0x1d, 0x22, 0x58,
        0x20, 0xc4, 0xe0, 0xfc, 0x3a, 0x4f, 0xfb, 0x31, 0x91, 0xf8, 0x8b, 0x26, 0xa9, 0x83, 0x44,
        0x53, 0xcb, 0xac, 0x0e, 0x6b, 0x9c, 0x8d, 0x8f, 0x7a, 0xe8, 0x10, 0x69, 0x6b, 0xee, 0x57,
        0x5d, 0x1d, 0x22, 0x84, 0x82, 0x01, 0x18, 0x2a, 0x58, 0x40, 0x1c, 0x0c, 0x3a, 0xe1, 0x82,
        0x5e, 0x90, 0xb6, 0xdd, 0xda, 0x3f, 0x40, 0xa1, 0x22, 0xc0, 0x07, 0xe1, 0x00, 0x8e, 0x83,
        0xb2, 0xe1, 0x02, 0xc1, 0x42, 0xba, 0xef, 0xb7, 0x21, 0xd7, 0x2c, 0x1a, 0x5d, 0x36, 0x61,
        0xde, 0xb9, 0x06, 0x4f, 0x2d, 0x0e, 0x03, 0xfe, 0x85, 0xd6, 0x80, 0x70, 0xb2, 0xfe, 0x33,
        0xb4, 0x91, 0x60, 0x59, 0x65, 0x8e, 0x28, 0xac, 0x7f, 0x7f, 0x91, 0xca, 0x4b, 0x12, 0x81,
        0x18, 0x2a, 0x82, 0x00, 0x58, 0x40, 0xa9, 0x05, 0x22, 0x87, 0x4c, 0xcc, 0xf9, 0xa6, 0x7e,
        0x20, 0x90, 0x31, 0xfd, 0x9d, 0xfe, 0x37, 0xa8, 0x2f, 0xd9, 0x43, 0xde, 0xe6, 0x33, 0x00,
        0xaa, 0x82, 0x3c, 0xb9, 0x8e, 0x0f, 0x70, 0x4e, 0x91, 0x3f, 0x6e, 0x02, 0xb2, 0xaa, 0x0a,
        0x33, 0x69, 0x3e, 0x05, 0x2c, 0x15, 0xf4, 0x3a, 0xee, 0x24, 0x21, 0x64, 0xd2, 0x81, 0x2a,
        0x57, 0x2b, 0x27, 0x74, 0xc1, 0xb5, 0xad, 0xa8, 0x18, 0x01, 0x84, 0x83, 0x00, 0x01, 0x00,
        0x82, 0x6a, 0x63, 0x61, 0x72, 0x64, 0x61, 0x6e, 0x6f, 0x2d, 0x73, 0x6c, 0x00, 0xa0, 0x58,
        0x20, 0xc4, 0xe0, 0xfc, 0x3a, 0x4f, 0xfb, 0x31, 0x91, 0xf8, 0x8b, 0x26, 0xa9, 0x83, 0x44,
        0x53, 0xcb, 0xac, 0x0e, 0x6b, 0x9c, 0x8d, 0x8f, 0x7a, 0xe8, 0x10, 0x69, 0x6b, 0xee, 0x57,
        0x5d, 0x1d, 0x22,
    ];
    const GENESISBLOCK_HEX: [u8; 78] = [
        0x82, 0x00, 0x85, 0x00, 0x58, 0x20, 0xc4, 0xe0, 0xfc, 0x3a, 0x4f, 0xfb, 0x31, 0x91, 0xf8,
        0x8b, 0x26, 0xa9, 0x83, 0x44, 0x53, 0xcb, 0xac, 0x0e, 0x6b, 0x9c, 0x8d, 0x8f, 0x7a, 0xe8,
        0x10, 0x69, 0x6b, 0xee, 0x57, 0x5d, 0x1d, 0x22, 0x58, 0x20, 0xc4, 0xe0, 0xfc, 0x3a, 0x4f,
        0xfb, 0x31, 0x91, 0xf8, 0x8b, 0x26, 0xa9, 0x83, 0x44, 0x53, 0xcb, 0xac, 0x0e, 0x6b, 0x9c,
        0x8d, 0x8f, 0x7a, 0xe8, 0x10, 0x69, 0x6b, 0xee, 0x57, 0x5d, 0x1d, 0x22, 0x82, 0x01, 0x81,
        0x00, 0x81, 0xa0,
    ];

    const MAINBLOCK_HASH: &str = "12d339c93f216d1b775297dcf465428aa43f73518466bf72fc6413448ec27069";
    const GENESIS_HASH: &str = "0027f90a735237e2555b418ac4e02d35daf75945aad6253c7ac0bc7b121f974b";

    fn check_blockheader_serialization(header_raw: &[u8], hash: &str) {
        let mut de = Deserializer::from(Cursor::new(header_raw));
        let header: super::BlockHeader = de.deserialize().unwrap();
        let got_raw = cbor!(&header).unwrap();
        assert_eq!(hex::encode(header_raw), hex::encode(&got_raw[..]));
        let got_hash = header.compute_hash();
        let got_hex = hex::encode(got_hash.as_ref());
        assert_eq!(hash, got_hex)
    }

    #[test]
    fn check_boundary_block() {
        check_blockheader_serialization(&GENESISBLOCK_HEX[..], GENESIS_HASH);
    }

    #[test]
    fn check_main_block() {
        check_blockheader_serialization(&MAINBLOCK_HEX[..], MAINBLOCK_HASH);
    }
}

#[cfg(test)]
#[cfg(feature = "with-bench")]
mod bench {
    use super::{Block, HeaderHash};
    use cbor_event::{self, de::RawCbor};
    use test;

    const BLOCK: &'static [u8] = &[
        130, 1, 131, 133, 26, 45, 150, 74, 9, 88, 32, 62, 112, 94, 154, 162, 127, 229, 78, 44, 102,
        42, 10, 90, 168, 12, 54, 11, 212, 124, 226, 75, 185, 66, 157, 250, 79, 223, 23, 12, 45,
        237, 129, 132, 131, 3, 88, 32, 10, 86, 22, 140, 149, 198, 120, 31, 227, 126, 104, 83, 155,
        108, 239, 136, 206, 225, 180, 114, 225, 210, 154, 123, 227, 237, 73, 121, 41, 194, 156, 61,
        88, 32, 79, 163, 255, 228, 159, 194, 53, 158, 174, 181, 226, 78, 112, 192, 122, 233, 82, 0,
        12, 57, 201, 15, 166, 113, 149, 40, 182, 171, 39, 208, 57, 63, 130, 3, 88, 32, 211, 106,
        38, 25, 166, 114, 73, 70, 4, 225, 27, 180, 71, 203, 207, 82, 49, 233, 242, 186, 37, 194,
        22, 145, 119, 237, 201, 65, 189, 80, 173, 108, 88, 32, 175, 192, 218, 100, 24, 59, 242,
        102, 79, 61, 78, 236, 114, 56, 213, 36, 186, 96, 127, 174, 234, 178, 79, 193, 0, 235, 134,
        29, 186, 105, 151, 27, 88, 32, 78, 102, 40, 12, 217, 77, 89, 16, 114, 52, 155, 236, 10, 48,
        144, 165, 58, 169, 69, 86, 46, 251, 109, 8, 213, 110, 83, 101, 75, 14, 64, 152, 132, 130,
        1, 25, 55, 178, 88, 64, 27, 201, 122, 47, 224, 44, 41, 120, 128, 206, 142, 207, 217, 151,
        254, 76, 30, 192, 158, 225, 15, 238, 238, 159, 104, 103, 96, 22, 107, 5, 40, 29, 98, 131,
        70, 143, 253, 147, 190, 203, 12, 149, 108, 205, 221, 100, 45, 249, 177, 36, 76, 145, 89,
        17, 24, 95, 164, 147, 85, 246, 242, 43, 250, 185, 129, 25, 139, 254, 130, 2, 130, 132, 0,
        88, 64, 27, 201, 122, 47, 224, 44, 41, 120, 128, 206, 142, 207, 217, 151, 254, 76, 30, 192,
        158, 225, 15, 238, 238, 159, 104, 103, 96, 22, 107, 5, 40, 29, 98, 131, 70, 143, 253, 147,
        190, 203, 12, 149, 108, 205, 221, 100, 45, 249, 177, 36, 76, 145, 89, 17, 24, 95, 164, 147,
        85, 246, 242, 43, 250, 185, 88, 64, 97, 38, 26, 149, 183, 97, 62, 230, 191, 32, 103, 218,
        215, 123, 112, 52, 151, 41, 176, 197, 13, 87, 188, 28, 243, 13, 224, 219, 74, 30, 115, 168,
        133, 208, 5, 74, 247, 194, 63, 198, 195, 121, 25, 219, 164, 28, 96, 42, 87, 226, 208, 249,
        50, 154, 121, 84, 184, 103, 51, 141, 111, 178, 201, 69, 88, 64, 224, 62, 98, 240, 131, 223,
        85, 118, 54, 14, 96, 163, 46, 34, 187, 176, 123, 60, 141, 244, 252, 171, 128, 121, 241,
        214, 246, 26, 243, 149, 77, 36, 43, 168, 160, 101, 22, 195, 149, 147, 159, 36, 9, 111, 61,
        241, 78, 16, 58, 125, 156, 43, 128, 166, 138, 147, 99, 207, 31, 39, 199, 164, 227, 7, 88,
        64, 42, 100, 242, 153, 199, 254, 84, 67, 51, 137, 202, 116, 199, 207, 142, 44, 53, 255, 70,
        58, 54, 18, 240, 140, 181, 106, 206, 181, 158, 252, 117, 219, 71, 72, 173, 124, 18, 247,
        65, 137, 253, 229, 115, 105, 145, 72, 224, 252, 249, 120, 242, 145, 208, 193, 222, 166,
        247, 245, 217, 138, 12, 177, 27, 5, 132, 131, 0, 0, 0, 130, 106, 99, 97, 114, 100, 97, 110,
        111, 45, 115, 108, 1, 160, 88, 32, 75, 169, 42, 163, 32, 198, 10, 204, 154, 215, 185, 166,
        79, 46, 218, 85, 196, 210, 236, 40, 230, 4, 250, 241, 134, 112, 139, 79, 12, 78, 142, 223,
        132, 159, 130, 131, 159, 130, 0, 216, 24, 88, 36, 130, 88, 32, 196, 201, 143, 96, 200, 75,
        77, 220, 200, 197, 238, 183, 77, 246, 208, 230, 58, 170, 131, 97, 127, 141, 150, 72, 27,
        66, 38, 76, 115, 159, 62, 152, 1, 255, 159, 130, 130, 216, 24, 88, 66, 131, 88, 28, 109,
        41, 37, 255, 14, 12, 164, 98, 33, 206, 227, 159, 180, 245, 102, 218, 174, 143, 145, 218,
        231, 243, 166, 197, 27, 62, 176, 105, 161, 1, 88, 30, 88, 28, 156, 233, 149, 81, 19, 219,
        223, 184, 26, 202, 202, 89, 7, 131, 173, 125, 28, 221, 19, 150, 254, 144, 90, 50, 43, 6,
        46, 42, 0, 26, 132, 103, 17, 249, 27, 0, 0, 0, 2, 115, 156, 125, 31, 130, 130, 216, 24, 88,
        66, 131, 88, 28, 198, 65, 169, 229, 147, 191, 175, 29, 108, 155, 53, 49, 126, 7, 55, 98,
        103, 184, 234, 16, 227, 110, 150, 26, 14, 82, 238, 70, 161, 1, 88, 30, 88, 28, 202, 62, 85,
        60, 156, 99, 197, 85, 63, 78, 15, 67, 192, 251, 32, 17, 249, 167, 65, 253, 190, 50, 79,
        220, 219, 107, 108, 118, 0, 26, 85, 144, 176, 113, 27, 0, 0, 0, 7, 115, 89, 64, 0, 255,
        160, 129, 130, 0, 216, 24, 88, 133, 130, 88, 64, 52, 33, 34, 217, 196, 36, 81, 143, 53, 26,
        6, 104, 73, 172, 143, 127, 82, 47, 14, 92, 238, 235, 183, 157, 91, 219, 210, 229, 195, 239,
        106, 129, 194, 10, 146, 48, 16, 248, 89, 121, 19, 60, 81, 167, 56, 39, 239, 167, 204, 54,
        186, 230, 48, 7, 199, 49, 166, 61, 229, 28, 205, 153, 88, 151, 88, 64, 185, 100, 27, 141,
        91, 107, 2, 249, 90, 103, 122, 45, 68, 15, 249, 66, 194, 175, 190, 156, 30, 207, 74, 146,
        17, 80, 210, 145, 249, 144, 1, 199, 112, 93, 142, 235, 71, 241, 179, 88, 21, 156, 169, 97,
        55, 68, 226, 174, 162, 166, 164, 195, 143, 123, 193, 189, 172, 32, 135, 145, 102, 251, 150,
        13, 130, 131, 159, 130, 0, 216, 24, 88, 36, 130, 88, 32, 254, 249, 136, 177, 233, 204, 49,
        255, 41, 187, 1, 103, 73, 165, 67, 240, 118, 89, 173, 97, 230, 119, 102, 61, 159, 29, 117,
        241, 94, 249, 108, 155, 0, 255, 159, 130, 130, 216, 24, 88, 66, 131, 88, 28, 253, 232, 220,
        241, 35, 230, 18, 203, 65, 245, 5, 98, 140, 94, 242, 66, 119, 141, 108, 102, 86, 53, 183,
        246, 7, 162, 109, 54, 161, 1, 88, 30, 88, 28, 202, 62, 85, 60, 156, 99, 197, 54, 189, 86,
        50, 67, 221, 70, 75, 55, 45, 223, 197, 30, 135, 48, 245, 33, 52, 83, 215, 212, 0, 26, 24,
        39, 231, 206, 27, 0, 0, 68, 42, 61, 49, 72, 182, 130, 130, 216, 24, 88, 66, 131, 88, 28,
        164, 97, 148, 87, 168, 130, 95, 44, 96, 48, 61, 203, 225, 14, 55, 237, 114, 162, 20, 215,
        22, 208, 80, 228, 196, 56, 148, 92, 161, 1, 88, 30, 88, 28, 202, 62, 85, 60, 156, 99, 197,
        127, 196, 34, 34, 67, 116, 107, 58, 95, 49, 200, 247, 77, 85, 7, 56, 21, 66, 246, 127, 127,
        0, 26, 196, 69, 157, 80, 26, 0, 149, 137, 64, 255, 160, 129, 130, 0, 216, 24, 88, 133, 130,
        88, 64, 155, 184, 74, 86, 173, 97, 208, 223, 214, 4, 126, 202, 70, 59, 110, 105, 26, 139,
        232, 220, 6, 77, 0, 78, 92, 155, 121, 117, 33, 85, 182, 121, 10, 167, 156, 202, 239, 176,
        76, 171, 95, 99, 108, 212, 143, 127, 147, 149, 146, 109, 86, 95, 231, 127, 215, 36, 197,
        237, 231, 220, 62, 35, 150, 220, 88, 64, 35, 117, 37, 48, 190, 106, 102, 239, 185, 196,
        100, 118, 185, 43, 127, 201, 118, 155, 180, 45, 51, 210, 22, 138, 191, 235, 42, 194, 88,
        249, 50, 63, 179, 81, 60, 152, 42, 13, 78, 131, 156, 226, 150, 18, 165, 110, 168, 172, 166,
        55, 169, 13, 135, 99, 93, 217, 37, 254, 29, 110, 149, 228, 107, 2, 130, 131, 159, 130, 0,
        216, 24, 88, 36, 130, 88, 32, 199, 231, 1, 92, 250, 75, 68, 18, 224, 185, 52, 234, 204,
        157, 167, 1, 160, 181, 154, 237, 242, 130, 41, 43, 77, 47, 164, 45, 158, 112, 122, 97, 0,
        255, 159, 130, 130, 216, 24, 88, 66, 131, 88, 28, 163, 218, 5, 111, 245, 194, 8, 14, 101,
        50, 34, 31, 29, 115, 41, 218, 45, 53, 104, 161, 65, 111, 93, 157, 220, 88, 50, 119, 161, 1,
        88, 30, 88, 28, 212, 214, 100, 87, 247, 230, 137, 18, 233, 14, 67, 83, 249, 72, 243, 110,
        203, 204, 34, 103, 73, 150, 185, 178, 143, 128, 107, 78, 0, 26, 181, 179, 13, 99, 27, 0, 0,
        0, 75, 49, 142, 246, 128, 130, 130, 216, 24, 88, 66, 131, 88, 28, 6, 251, 79, 181, 192,
        149, 80, 229, 54, 76, 214, 94, 36, 111, 110, 21, 71, 201, 75, 12, 182, 244, 84, 255, 253,
        170, 124, 24, 161, 1, 88, 30, 88, 28, 202, 62, 85, 60, 156, 99, 197, 120, 165, 214, 82, 67,
        73, 247, 123, 106, 164, 183, 94, 5, 188, 198, 45, 79, 156, 4, 67, 62, 0, 26, 125, 51, 214,
        184, 27, 0, 0, 1, 27, 15, 159, 21, 146, 255, 160, 129, 130, 0, 216, 24, 88, 133, 130, 88,
        64, 38, 89, 182, 201, 162, 103, 59, 81, 234, 18, 97, 102, 246, 232, 45, 127, 221, 63, 182,
        36, 193, 177, 115, 84, 201, 172, 245, 43, 114, 161, 80, 197, 102, 139, 116, 190, 240, 163,
        235, 16, 61, 190, 118, 12, 43, 129, 109, 238, 119, 3, 78, 105, 197, 20, 30, 186, 112, 158,
        24, 1, 27, 208, 240, 201, 88, 64, 50, 40, 38, 231, 87, 89, 38, 206, 149, 84, 138, 12, 206,
        233, 146, 156, 60, 39, 6, 111, 20, 177, 185, 25, 145, 135, 65, 46, 153, 206, 183, 141, 72,
        223, 211, 154, 88, 187, 246, 84, 170, 54, 124, 84, 116, 144, 130, 40, 237, 254, 121, 108,
        212, 242, 177, 213, 162, 150, 34, 1, 145, 220, 229, 1, 255, 130, 3, 217, 1, 2, 128, 159,
        255, 130, 128, 159, 255, 129, 160,
    ];

    #[bench]
    fn decode_block_cbor_raw(b: &mut test::Bencher) {
        b.iter(|| {
            let mut raw = RawCbor::from(BLOCK);
            let _: Block = cbor_event::Deserialize::deserialize(&mut raw).unwrap();
        })
    }

    /*
    #[bench]
    #[ignore]
    fn encode_block_cbor(b: &mut test::Bencher) {
        let blk : Block = cbor::decode_from_cbor(BLOCK).unwrap();
        b.iter(|| {
            let _ : Vec<u8> = cbor::encode_to_cbor(&blk).unwrap();
        })
    }

    #[bench]
    fn encode_blockheader_cbor(b: &mut test::Bencher) {
        let blk : Block = cbor::decode_from_cbor(BLOCK).unwrap();
        let hdr = blk.get_header();
        b.iter(|| { let _ : Vec<u8> = cbor::encode_to_cbor(&hdr).unwrap(); } )
    }

    #[bench]
    fn compute_header_hash(b: &mut test::Bencher) {
        let blk : Block = cbor::decode_from_cbor(BLOCK).unwrap();
        let hdr = blk.get_header();
        b.iter(|| { hdr.compute_hash() } )
    }

    #[bench]
    fn get_block_hash(b: &mut test::Bencher) {
        b.iter(|| {
            let blk : Block = cbor::decode_from_cbor(BLOCK).unwrap();
            let hdr = blk.get_header();
            hdr.compute_hash();
        })
    }
    */
}<|MERGE_RESOLUTION|>--- conflicted
+++ resolved
@@ -206,37 +206,18 @@
 
 impl chain_core::property::Block for Block {
     type Id = HeaderHash;
-<<<<<<< HEAD
-=======
     type Date = BlockDate;
     type Header = BlockHeader;
->>>>>>> 7ba6f469
 
     fn id(&self) -> Self::Id {
         self.get_header().compute_hash()
     }
 
     fn parent_id(&self) -> Self::Id {
-<<<<<<< HEAD
         self.get_header().get_previous_header()
-=======
-        match self {
-            Block::MainBlock(ref block) => block.header.previous_header.clone(),
-            Block::BoundaryBlock(ref block) => block.header.previous_header.clone(),
-        }
->>>>>>> 7ba6f469
-    }
-
-    type Date = BlockDate;
+    }
 
     fn date(&self) -> Self::Date {
-<<<<<<< HEAD
-        self.get_header().get_blockdate()
-    }
-}
-
-impl chain_core::property::Serializable for Block {
-=======
         match self {
             Block::MainBlock(ref block) => block.header.consensus.slot_id.into(),
             Block::BoundaryBlock(ref block) => block.header.consensus.epoch.into(),
@@ -258,7 +239,6 @@
 }
 
 impl core::property::Serialize for Block {
->>>>>>> 7ba6f469
     type Error = cbor_event::Error;
 
     fn serialize<W: std::io::Write>(&self, mut writer: W) -> Result<(), Self::Error> {
